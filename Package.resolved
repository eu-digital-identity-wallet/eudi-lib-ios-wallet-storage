--- conflicted
+++ resolved
@@ -1,9 +1,5 @@
 {
-<<<<<<< HEAD
-  "originHash" : "afc3ae7041b2e71f5b05d456ccf00fdd364bbb55e20066fb8960c38fbc3540fb",
-=======
   "originHash" : "fcb82ddcec78f864b92635b39a134e6c2ebc5f4f04274dc94f535c265aaae092",
->>>>>>> 32079a4b
   "pins" : [
     {
       "identity" : "eudi-lib-ios-iso18013-data-model",
