--- conflicted
+++ resolved
@@ -15,7 +15,6 @@
       "kind" : "remoteSourceControl",
       "location" : "https://github.com/apple/swift-collections.git",
       "state" : {
-<<<<<<< HEAD
         "revision" : "ee97538f5b81ae89698fd95938896dec5217b148",
         "version" : "1.1.1"
       }
@@ -34,12 +33,8 @@
       "kind" : "remoteSourceControl",
       "location" : "https://github.com/apple/swift-docc-symbolkit",
       "state" : {
-        "revision" : "b45d1f2ed151d057b54504d653e0da5552844e34",
-        "version" : "1.0.0"
-=======
         "revision" : "671108c96644956dddcd89dd59c203dcdb36cec7",
         "version" : "1.1.4"
->>>>>>> 9fe492a8
       }
     },
     {
